--- conflicted
+++ resolved
@@ -7,11 +7,7 @@
    "source": [
     "# DEA Land Cover pixel drill <img align=\"right\" src=\"../Supplementary_data/dea_logo.jpg\">\n",
     "\n",
-<<<<<<< HEAD
     "* **[Sign up to the DEA Sandbox](https://app.sandbox.dea.ga.gov.au/)** to run this notebook interactively from a browser\n",
-=======
-    "* [**Sign up to the DEA Sandbox**](https://docs.dea.ga.gov.au/setup/Sandbox/sandbox.html) to run this notebook interactively from a browser\n",
->>>>>>> bcbb03e2
     "* **Compatibility:** Notebook currently compatible with the `DEA Sandbox` environment\n",
     "* **Products used:** \n",
     "[ga_ls_landcover_class_cyear_2](https://explorer.dea.ga.gov.au/products/ga_ls_landcover_class_cyear_2)"
