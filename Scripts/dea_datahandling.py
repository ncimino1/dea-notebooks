## dea_datahandling.py
'''
Description: This file contains a set of python functions for handling 
Digital Earth Australia data.

License: The code in this notebook is licensed under the Apache License,
Version 2.0 (https://www.apache.org/licenses/LICENSE-2.0). Digital Earth 
Australia data is licensed under the Creative Commons by Attribution 4.0 
license (https://creativecommons.org/licenses/by/4.0/).

Contact: If you need assistance, please post a question on the Open Data 
Cube Slack channel (http://slack.opendatacube.org/) or on the GIS Stack 
Exchange (https://gis.stackexchange.com/questions/ask?tags=open-data-cube) 
using the `open-data-cube` tag (you can view previously asked questions 
here: https://gis.stackexchange.com/questions/tagged/open-data-cube). 

If you would like to report an issue with this script, you can file one on 
Github (https://github.com/GeoscienceAustralia/dea-notebooks/issues/new).

Functions included:
    load_ard
    array_to_geotiff
    mostcommon_utm
    download_unzip
    wofs_fuser
    dilate
    pan_sharpen_brovey
    paths_to_datetimeindex
    
Last modified: February 2020

'''

# Import required packages
import os
import gdal
import zipfile
import numexpr
import requests
import warnings
import numpy as np
import pandas as pd
import xarray as xr
from collections import Counter
from datacube.storage import masking
from scipy.ndimage import binary_dilation


def load_ard(dc,
             products=None,
             min_gooddata=0.0,
             fmask_gooddata=[1, 4, 5],
             mask_pixel_quality=True,
             mask_invalid_data=True,
             mask_contiguity='nbart_contiguity',
             mask_dtype=np.float32,
             ls7_slc_off=True,
             product_metadata=False,
             **dcload_kwargs):
    '''
    Loads Landsat Collection 3 or Sentinel 2 Definitive and Near Real 
    Time data for multiple sensors (i.e. ls5t, ls7e and ls8c for 
    Landsat; s2a and s2b for Sentinel 2), and returns a single masked 
    xarray dataset containing only observations that contain greater 
    than a given proportion of good quality pixels. This can be used 
    to extract clean time series of observations that are not affected 
    by cloud, for example as an input to the `animated_timeseries` 
    function from `dea_plotting`.
    
    The proportion of good quality pixels is calculated by summing the 
    pixels flagged as good quality in `fmask`. By default non-cloudy or 
    shadowed land, snow and water pixels are treated as good quality, 
    but this can be customised using the `fmask_gooddata` parameter.
    
    Last modified: February 2020
    
    Parameters
    ----------  
    dc : datacube Datacube object
        The Datacube to connect to, i.e. `dc = datacube.Datacube()`.
        This allows you to also use development datacubes if required.    
    products : list
        A list of product names to load data from. Valid options are 
        ['ga_ls5t_ard_3', 'ga_ls7e_ard_3', 'ga_ls8c_ard_3'] for Landsat,
        ['s2a_ard_granule', 's2b_ard_granule'] for Sentinel 2 Definitive, 
        and ['s2a_nrt_granule', 's2b_nrt_granule'] for Sentinel 2 Near 
        Real Time (on the DEA Sandbox only).
    min_gooddata : float, optional
        An optional float giving the minimum percentage of good quality 
        pixels required for a satellite observation to be loaded. 
        Defaults to 0.0 which will return all observations regardless of
        pixel quality (set to e.g. 0.99 to return only observations with
        more than 99% good quality pixels).
    fmask_gooddata : list, optional
        An optional list of fmask values to treat as good quality 
        observations in the above `min_gooddata` calculation. The 
        default is `[1, 4, 5]` which will return non-cloudy or shadowed 
        land, snow and water pixels. Choose from: 
        `{'0': 'nodata', '1': 'valid', '2': 'cloud', 
          '3': 'shadow', '4': 'snow', '5': 'water'}`.
    mask_pixel_quality : bool, optional
        An optional boolean indicating whether to apply the good data 
        mask to all observations that were not filtered out for having 
        less good quality pixels than `min_gooddata`. E.g. if 
        `min_gooddata=0.99`, the filtered observations may still contain 
        up to 1% poor quality pixels. The default of False simply 
        returns the resulting observations without masking out these 
        pixels; True masks them and sets them to NaN using the good data 
        mask. This will convert numeric values to floating point values 
        which can cause memory issues, set to False to prevent this.
    mask_invalid_data : bool, optional
        An optional boolean indicating whether invalid -999 nodata 
        values should be replaced with NaN. These invalid values can be
        caused by missing data along the edges of scenes, or terrain 
        effects (for NBART). Be aware that masking out invalid values 
        will convert all numeric values to floating point values when 
        -999 values are replaced with NaN, which can cause memory issues.
    mask_contiguity : str or bool, optional
        An optional string or boolean indicating whether to mask out 
        pixels missing data in any band (i.e. "non-contiguous" values). 
        Although most missing data issues are resolved by 
        `mask_invalid_data`, this step is important for generating 
        clean and concistent composite datasets. The default
        is `mask_contiguity='nbart_contiguity'` which will set any 
        pixels with non-contiguous values to NaN based on NBART data. 
        If you are loading NBAR data instead, you should specify
        `mask_contiguity='nbar_contiguity'` instead. To ignore non-
        contiguous values completely, set `mask_contiguity=False`.
        Be aware that masking out non-contiguous values will convert 
        all numeric values to floating point values when -999 values 
        are replaced with NaN, which can cause memory issues.
    mask_dtype : numpy dtype, optional
        An optional parameter that controls the data type/dtype that
        layers are coerced to when when `mask_pixel_quality=True` or 
        `mask_contiguity=True`. Defaults to `np.float32`, which uses
        approximately 1/2 the memory of `np.float64`.
    ls7_slc_off : bool, optional
        An optional boolean indicating whether to include data from 
        after the Landsat 7 SLC failure (i.e. SLC-off). Defaults to 
        True, which keeps all Landsat 7 observations > May 31 2003. 
    product_metadata : bool, optional
        An optional boolean indicating whether to return the dataset 
        with a `product` variable that gives the name of the product 
        that each observation in the time series came from (e.g. 
        'ga_ls5t_ard_3'). Defaults to False.
    **dcload_kwargs : 
        A set of keyword arguments to `dc.load` that define the 
        spatiotemporal query used to extract data. This typically
        includes `measurements`, `x`, `y`, `time`, `resolution`, 
        `resampling`, `group_by` and `crs`. Keyword arguments can 
        either be listed directly in the `load_ard` call like any 
        other parameter (e.g. `measurements=['nbart_red']`), or by 
        passing in a query kwarg dictionary (e.g. `**query`). For a 
        list of possible options, see the `dc.load` documentation: 
        https://datacube-core.readthedocs.io/en/latest/dev/api/generate/datacube.Datacube.load.html          
        
    Returns
    -------
    combined_ds : xarray Dataset
        An xarray dataset containing only satellite observations that 
        contains greater than `min_gooddata` proportion of good quality 
        pixels.   
        
    '''
    
    # Due to possible bug in xarray 0.13.0, define temporary function 
    # which converts dtypes in a way that preserves attributes
    def astype_attrs(da, dtype=np.float32):
        '''
        Loop through all data variables in the dataset, record 
        attributes, convert to a custom dtype, then reassign attributes. 
        If the data variable cannot be converted to the custom dtype 
        (e.g. trying to convert non-numeric dtype like strings to 
        floats), skip and return the variable unchanged.
        
        This can be combined with `.where()` to save memory. By casting 
        to e.g. np.float32, we prevent `.where()` from automatically 
        casting to np.float64, using 2x the memory. np.float16 could be 
        used to save even more memory (although this may not be 
        compatible with all downstream applications).
        
        This custom function is required instead of using xarray's 
        built-in `.astype()`, due to a bug in xarray 0.13.0 that drops
        attributes: https://github.com/pydata/xarray/issues/3348
        '''
        
        try:            
            da_attr = da.attrs
            da = da.astype(dtype)
            da = da.assign_attrs(**da_attr)
            return da
        
        except ValueError:        
            return da
        
    # Determine if lazy loading is required
    lazy_load = 'dask_chunks' in dcload_kwargs
    
    # Warn user if they combine lazy load with min_gooddata
    if (min_gooddata > 0.0) & lazy_load:
                warnings.warn("Setting 'min_gooddata' percentage to > 0.0 "
                              "will cause dask arrays to compute when "
                              "loading pixel-quality data to calculate "
                              "'good pixel' percentage. This can "
                              "significantly slow the return of your dataset.")
    
    # Verify that products were provided, and that only Sentinel-2 or 
    # only Landsat products are being loaded at the same time
    if not products:
        raise ValueError("Please provide a list of product names "
                         "to load data from. Valid options are: \n"
                         "['ga_ls5t_ard_3', 'ga_ls7e_ard_3', 'ga_ls8c_ard_3'] " 
                         "for Landsat, ['s2a_ard_granule', "
                         "'s2b_ard_granule'] \nfor Sentinel 2 Definitive, or "
                         "['s2a_nrt_granule', 's2b_nrt_granule'] for "
                         "Sentinel 2 Near Real Time")
    elif all(['ls' in product for product in products]):
        product_type = 'ls'
    elif all(['s2' in product for product in products]):
        product_type = 's2'
    else:
        raise ValueError("Loading both Sentinel-2 and Landsat data "
                         "at the same time is currently not supported")

    # If `measurements` are specified but do not include fmask or 
    # contiguity variables, add these to `measurements`
    to_drop = []  # store loaded var names here to later drop
    fmask_band = 'fmask'
    if 'measurements' in dcload_kwargs:

        if 'fmask' not in dcload_kwargs['measurements']:
            dcload_kwargs['measurements'].append('fmask')
            to_drop.append('fmask')

        if (mask_contiguity and 
            (mask_contiguity not in dcload_kwargs['measurements'])):
            dcload_kwargs['measurements'].append(mask_contiguity)
            to_drop.append(mask_contiguity)              
            
    # If no `measurements` are specified, Landsat ancillary bands are loaded
    # with a 'oa_' prefix, but Sentinel-2 bands are not. As a work-around, 
    # we need to rename the default contiguity and fmask bands if loading
    # Landsat data without specifying `measurements`
<<<<<<< HEAD
    elif all(['ls' in product for product in products]): 
=======
    elif product_type == 'ls': 
>>>>>>> ae8fbd45
        mask_contiguity = f'oa_{mask_contiguity}' if mask_contiguity else False
        fmask_band = f'oa_{fmask_band}'             

    # Create a list to hold data for each product
    product_data = []

    # Iterate through each requested product
    for product in products:

        try:

            # Load data including fmask band
            print(f'Loading {product} data')
            try:
                ds = dc.load(product=f'{product}',
                             **dcload_kwargs)
            except KeyError as e:
                raise ValueError(f'Band {e} does not exist in this product. '
                                 f'Verify all requested `measurements` exist '
                                 f'in {products}')
            
            # Keep a record of the original number of observations
            total_obs = len(ds.time)

            # Remove Landsat 7 SLC-off observations if ls7_slc_off=False
            if not ls7_slc_off and product == 'ga_ls7e_ard_3':
                print('    Ignoring SLC-off observations for ls7')
                ds = ds.sel(time=ds.time < np.datetime64('2003-05-31'))

            # Identify all pixels not affected by cloud/shadow/invalid
            good_quality = ds[fmask_band].isin(fmask_gooddata)
            
            # The good data percentage calculation has to load in all `fmask`
            # data, which can be slow. If the user has chosen no filtering 
            # by using the default `min_gooddata = 0`, we can skip this step 
            # completely to save processing time
            if min_gooddata > 0.0:

                # Compute good data for each observation as % of total pixels
                data_perc = (good_quality.sum(axis=1).sum(axis=1) / 
                    (good_quality.shape[1] * good_quality.shape[2]))

                # Filter by `min_gooddata` to drop low quality observations
                ds = ds.sel(time=data_perc >= min_gooddata)
                print(f'    Filtering to {len(ds.time)} '
                      f'out of {total_obs} observations')
                
            # If any data was returned
            if len(ds.time) > 0:

                # Optionally apply pixel quality mask to observations 
                # remaining after the filtering step above to mask out 
                # all remaining bad quality pixels
                if mask_pixel_quality:
                    print('    Applying pixel quality/cloud mask')

                    # Change dtype to custom float before masking to 
                    # save memory. See `astype_attrs` func docstring 
                    # above for details  
                    ds = ds.apply(astype_attrs, 
                                  dtype=mask_dtype, 
                                  keep_attrs=True)
                    ds = ds.where(good_quality)
                    
                # Optionally filter to replace no data values with nans
                if mask_invalid_data:
                    print('    Applying invalid data mask')

                    # Change dtype to custom float before masking to 
                    # save memory. See `astype_attrs` func docstring 
                    # above for details           
                    ds = ds.apply(astype_attrs, 
                                  dtype=mask_dtype, 
                                  keep_attrs=True)
                    ds = masking.mask_invalid_data(ds)

                # Optionally apply contiguity mask to observations to
                # remove pixels missing data in any band
                if mask_contiguity:
                    print('    Applying contiguity mask')

                    # Change dtype to custom float before masking to 
                    # save memory. See `astype_attrs` func docstring 
                    # above for details   
                    ds = ds.apply(astype_attrs, 
                                  dtype=mask_dtype, 
                                  keep_attrs=True)                    
                    ds = ds.where(ds[mask_contiguity] == 1)   

                # Optionally add satellite/product name as a new variable
                if product_metadata:
                    ds['product'] = xr.DataArray(
                        [product] * len(ds.time), [('time', ds.time)])

                # If any data was returned, add result to list
                product_data.append(ds.drop(to_drop))
                
            # If no data is returned, print status
            else:
                print(f'    No data for {product}')
                

        # If  AttributeError due to there being no variables in
        # the dataset, skip this product and move on to the next
        except AttributeError:
            print(f'    No data for {product}')

    # If any data was returned above, combine into one xarray
    if (len(product_data) > 0):

        # Concatenate results and sort by time
        print(f'Combining and sorting data')
        combined_ds = xr.concat(product_data, dim='time').sortby('time')
        
        # If `lazy_load` is True, return data as a dask array without
        # actually loading it in
        if lazy_load:
            print(f'    Returning {len(combined_ds.time)} observations'
                  ' as a dask array')
            return combined_ds

        else:
            print(f'    Returning {len(combined_ds.time)} observations ')
            return combined_ds.compute()

    # If no data was returned:
    else:
        print('No data returned for query')
        return None


def array_to_geotiff(fname, data, geo_transform, projection,
                     nodata_val=0, dtype=gdal.GDT_Float32):
    """
    Create a single band GeoTIFF file with data from an array. 
    
    Because this works with simple arrays rather than xarray datasets 
    from DEA, it requires geotransform info ("(upleft_x, x_size, 
    x_rotation, upleft_y, y_rotation, y_size)") and projection data 
    (in "WKT" format) for the output raster. These are typically 
    obtained from an existing raster using the following GDAL calls:
    
        import gdal
        gdal_dataset = gdal.Open(raster_path)
        geotrans = gdal_dataset.GetGeoTransform()
        prj = gdal_dataset.GetProjection()
    
    ...or alternatively, directly from an xarray dataset:
    
        geotrans = xarraydataset.geobox.transform.to_gdal()
        prj = xarraydataset.geobox.crs.wkt
    
    Parameters
    ----------     
    fname : str
        Output geotiff file path including extension
    data : numpy array
        Input array to export as a geotiff    
    geo_transform : tuple 
        Geotransform for output raster; e.g. "(upleft_x, x_size, 
        x_rotation, upleft_y, y_rotation, y_size)"
    projection : str
        Projection for output raster (in "WKT" format)
    nodata_val : int, optional
        Value to convert to nodata in the output raster; default 0
    dtype : gdal dtype object, optional
        Optionally set the dtype of the output raster; can be 
        useful when exporting an array of float or integer values. 
        Defaults to gdal.GDT_Float32
        
    """

    # Set up driver
    driver = gdal.GetDriverByName('GTiff')

    # Create raster of given size and projection
    rows, cols = data.shape
    dataset = driver.Create(fname, cols, rows, 1, dtype)
    dataset.SetGeoTransform(geo_transform)
    dataset.SetProjection(projection)

    # Write data to array and set nodata values
    band = dataset.GetRasterBand(1)
    band.WriteArray(data)
    band.SetNoDataValue(nodata_val)

    # Close file
    dataset = None


def mostcommon_crs(dc, product, query):    
    """
    Takes a given query and returns the most common CRS for observations
    returned for that spatial extent. This can be useful when your study
    area lies on the boundary of two UTM zones, forcing you to decide
    which CRS to use for your `output_crs` in `dc.load`.
    
    Parameters
    ----------     
    dc : datacube Datacube object
        The Datacube to connect to, i.e. `dc = datacube.Datacube()`.
        This allows you to also use development datacubes if required.   
    product : str
        A product name to load CRSs from
    query : dict
        A datacube query including x, y and time range to assess for the
        most common CRS
        
    Returns
    -------
    A EPSG string giving the most common CRS from all datasets returned
    by the query above
    
    """
    
    # List of matching products
    matching_datasets = dc.find_datasets(product=product, **query)
    
    # Extract all CRSs
    crs_list = [str(i.crs) for i in matching_datasets]    
   
    # Identify most common CRS
    crs_counts = Counter(crs_list)    
    crs_mostcommon = crs_counts.most_common(1)[0][0]

    # Warn user if multiple CRSs are encountered
    if len(crs_counts.keys()) > 1:

        warnings.warn(f'Multiple UTM zones {list(crs_counts.keys())} '
                      f'were returned for this query. Defaulting to '
                      f'the most common zone: {crs_mostcommon}', 
                      UserWarning)
    
    return crs_mostcommon


def download_unzip(url,
                   output_dir=None,
                   remove_zip=True):
    """
    Downloads and unzips a .zip file from an external URL to a local
    directory.
    
    Parameters
    ----------     
    url : str
        A string giving a URL path to the zip file you wish to download
        and unzip
    output_dir : str, optional
        An optional string giving the directory to unzip files into. 
        Defaults to None, which will unzip files in the current working 
        directory
    remove_zip : bool, optional
        An optional boolean indicating whether to remove the downloaded
        .zip file after files are unzipped. Defaults to True, which will
        delete the .zip file.  
    
    """
    
    # Get basename for zip file
    zip_name = os.path.basename(url)
    
    # Raise exception if the file is not of type .zip
    if not zip_name.endswith('.zip'):
        raise ValueError(f'The URL provided does not point to a .zip '
                         f'file (e.g. {zip_name}). Please specify a '
                         f'URL path to a valid .zip file')
                         
    # Download zip file
    print(f'Downloading {zip_name}')
    r = requests.get(url)
    with open(zip_name, 'wb') as f:
        f.write(r.content)
        
    # Extract into output_dir
    with zipfile.ZipFile(zip_name, 'r') as zip_ref:        
        zip_ref.extractall(output_dir)        
        print(f'Unzipping output files to: '
              f'{output_dir if output_dir else os.getcwd()}')
    
    # Optionally cleanup
    if remove_zip:        
        os.remove(zip_name)

        
def wofs_fuser(dest, src):
    """
    Fuse two WOfS water measurements represented as `ndarray`s.
    
    Note: this is a copy of the function located here:
    https://github.com/GeoscienceAustralia/digitalearthau/blob/develop/digitalearthau/utils.py
    """
    empty = (dest & 1).astype(np.bool)
    both = ~empty & ~((src & 1).astype(np.bool))
    dest[empty] = src[empty]
    dest[both] |= src[both]
    

def dilate(array, dilation=10, invert=True):
    """
    Dilate a binary array by a specified nummber of pixels using a 
    disk-like radial dilation.
    
    By default, invalid (e.g. False or 0) values are dilated. This is
    suitable for applications such as cloud masking (e.g. creating a 
    buffer around cloudy or shadowed pixels). This functionality can 
    be reversed by specifying `invert=False`.
    
    Parameters
    ----------     
    array : array
        The binary array to dilate.
    dilation : int, optional
        An optional integer specifying the number of pixels to dilate 
        by. Defaults to 10, which will dilate `array` by 10 pixels.
    invert : bool, optional
        An optional boolean specifying whether to invert the binary 
        array prior to dilation. The default is True, which dilates the
        invalid values in the array (e.g. False or 0 values).
        
    Returns
    -------
    An array of the same shape as `array`, with valid data pixels 
    dilated by the number of pixels specified by `dilation`.    
    """
    
    y, x = np.ogrid[
        -dilation : (dilation + 1),
        -dilation : (dilation + 1),
    ]
    
    # disk-like radial dilation
    kernel = (x * x) + (y * y) <= (dilation + 0.5) ** 2
    
    # If invert=True, invert True values to False etc
    if invert:        
        array = ~array
    
    return ~binary_dilation(array.astype(np.bool), 
                            structure=kernel.reshape((1,) + kernel.shape))


def pan_sharpen_brovey(band_1, band_2, band_3, pan_band):
    '''    
    Brovey pan sharpening on surface reflectance input using numexpr 
    and return three xarrays.
    
    Parameters
    ---------- 
    band_1, band_2, band_3 : xarray.DataArray or numpy.array
        Three input multispectral bands, either as xarray.DataArrays or 
        numpy.arrays. These bands should have already been resampled to 
        the spatial resolution of the panchromatic band.
    pan_band : xarray.DataArray or numpy.array
        A panchromatic band corresponding to the above multispectral
        bands that will be used to pan-sharpen the data.
    
    Returns
    -------
    band_1_sharpen, band_2_sharpen, band_3_sharpen : numpy.arrays
        Three numpy arrays equivelent to `band_1`, `band_2` and `band_3` 
        pan-sharpened to the spatial resolution of `pan_band`.    
    
    '''   
    # Calculate total
    exp = 'band_1 + band_2 + band_3'
    total = numexpr.evaluate(exp)
    
    # Perform Brovey Transform in form of: band/total*panchromatic
    exp = 'a/b*c'
    band_1_sharpen = numexpr.evaluate(exp, local_dict={'a': band_1, 
                                                       'b': total, 
                                                       'c': pan_band})
    band_2_sharpen = numexpr.evaluate(exp, local_dict={'a': band_2, 
                                                       'b': total, 
                                                       'c': pan_band})
    band_3_sharpen = numexpr.evaluate(exp, local_dict={'a': band_3, 
                                                       'b': total, 
                                                       'c': pan_band})
    
    return band_1_sharpen, band_2_sharpen, band_3_sharpen


def paths_to_datetimeindex(paths, string_slice=(0, 10)):
    '''
    Helper function to generate a Pandas datetimeindex object
    from dates contained in a file path string.
    
    Parameters
    ----------     
    paths : list of strings
        A list of file path strings that will be used to extract times 
    string_slice : tuple
        An optional tuple giving the start and stop position that 
        contains the time information in the provided paths. These are
        applied to the basename (i.e. file name) in each path, not the
        path itself. Defaults to (0, 10).
        
    Returns
    -------
    A pandas.DatetimeIndex object containing a 'datetime64[ns]' derived 
    from the file paths provided by `paths`.
    '''
    
    date_strings = [os.path.basename(i)[slice(*string_slice)] 
                    for i in paths]
    return pd.to_datetime(date_strings)<|MERGE_RESOLUTION|>--- conflicted
+++ resolved
@@ -241,11 +241,7 @@
     # with a 'oa_' prefix, but Sentinel-2 bands are not. As a work-around, 
     # we need to rename the default contiguity and fmask bands if loading
     # Landsat data without specifying `measurements`
-<<<<<<< HEAD
-    elif all(['ls' in product for product in products]): 
-=======
     elif product_type == 'ls': 
->>>>>>> ae8fbd45
         mask_contiguity = f'oa_{mask_contiguity}' if mask_contiguity else False
         fmask_band = f'oa_{fmask_band}'             
 
