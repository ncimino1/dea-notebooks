--- conflicted
+++ resolved
@@ -530,202 +530,14 @@
         Whether to drop WMS-specific attribute columns from the data.
         These columns are used for visualising the dataset on DEA Maps,
         and are unlikely to be useful for scientific analysis. Defaults
-        to True.
-    
-<<<<<<< HEAD
-    # Load polygon from file if path is provided
-    if extent_path and extent_id_col:
-        extents = (gpd.read_file(extent_path)
-                   .to_crs('EPSG:4326')
-                   .set_index(extent_id_col))
-        
-    # Raise error if no column
-    elif extent_path and not extent_id_col:
-        raise ValueError("Please supply an attribute column using " \
-                         "'extent_id_col' when supplying a vector file.")         
-
-    # Otherwise, use interactive map to select region
-    else:        
-        
-        # Load DEACoastlines WMS
-        deacl_url='https://geoserver.dea.ga.gov.au/geoserver/wms'
-        deacl_layer='dea:DEACoastLines'
-        wms = WMSLayer(url=deacl_url,
-                       layers=deacl_layer,
-                       format='image/png',
-                       transparent=True,
-                       attribution='DEA CoastLines © 2020 Geoscience Australia')
-        
-        # Plot interactive map to select area
-        basemap = basemap_to_tiles(basemaps.Esri.WorldImagery)
-        places = TileLayer(url=('https://server.arcgisonline.com/ArcGIS/rest/'
-                               'services/Reference/World_Boundaries_and_Places'
-                               '/MapServer/tile/{z}/{y}/{x}'), opacity=1)
-        geopolygon = select_on_a_map(height='600px',
-                                     layers=(basemap, wms, places, ),
-                                     center=(-26, 135), 
-                                     zoom=4) 
-
-        # Covert extent object to geopandas.GeoDataFrame object with CRS
-        extents = gpd.GeoDataFrame(geometry=[geopolygon], crs='EPSG:4326')        
-       
-    # List to hold summary stats
-    summary_stats = []
-    
-    # Set up figure
-    fig, ax1 = plt.subplots(1, 1, figsize=(10, 8))
-    ax1.grid(True, which='both', axis='y', color='0.9')
-    ax1.set_axisbelow(True)
-    
-    #########################
-    # Load and analyse data #
-    #########################
-        
-    # Run histogram extraction for each polygon in the extents data
-    for index, row in extents.iterrows():
-        
-        # Pull out single extent
-        extent = extents.loc[[index]]
-        
-        # Verify size
-        area = (extent.to_crs(crs='epsg:3577').area / 1000000).sum()
-        if area > size_limit:
-            raise ValueError(f'Your selected area is {area:.00f} sq km. '
-                             f'Please select an area of less than {size_limit} sq km.'
-                             f'\nTo select a smaller area, re-run the cell '
-                             f'above and draw a new polygon.')
-            
-        # Extract extent coordinates
-        xmin, ymin, xmax, ymax = extent.to_crs('epsg:4326').total_bounds
-            
-        # Set up analysis ID based on either vector row or coords
-        if extent_path:
-            extent_id = str(index)
-            file_id = os.path.splitext(extent_path)[0]
-        else:
-            x = (xmin + xmax) / 2
-            y = (ymin + ymax) / 2
-            extent_id = f'{x:.3f}_{y:.3f}'
-            file_id = 'polygon'
-
-        # Load data from WFS
-        print(f'Loading DEA Coastlines data for {extent_id}...')
-        deacl_wfs = f'https://geoserver.dea.ga.gov.au/geoserver/wfs?' \
-                    f'service=WFS&version=1.1.0&request=GetFeature' \
-                    f'&typeName=dea:coastlines_statistics' \
-                    f'&maxFeatures={max_features}' \
-                    f'&bbox={ymin},{xmin},{ymax},{xmax},' \
-                    f'urn:ogc:def:crs:EPSG:4326'
-        stats_df = gpd.read_file(deacl_wfs)
-        stats_df.crs = 'EPSG:3577'
-
-        # Clip resulting data to extent shape
-        if len(stats_df.index) > 0:
-            stats_df = gpd.overlay(stats_df, 
-                                   extent.reset_index().to_crs('EPSG:3577'))
-        else:
-            raise ValueError('No statistics points were returned for the supplied '
-                             'extent. Please select another area.')
-
-        #############
-        # Plot data #
-        #############
-        
-        # Create two different methods for subsetting data
-        stats_sig = stats_df.loc[stats_df.sig_time < 0.01].copy()
-        stats_zeros = stats_df.copy()
-        stats_zeros.loc[stats_df.sig_time > 0.01, 'rate_time'] = 0
-        
-        # Only generate plot if either only one polygon is being 
-        # analysed or if `export_figure == True`
-        if export_figure or len(extents.index) == 1:
-
-            if hist_log:
-                print('    Plotting data with log axis after setting ' \
-                      'non-significant points to 0 m / year\n')
-                stats_subset = stats_zeros.copy()
-                
-                if hist_range == 'auto':
-                    print("doing auto shenangs")
-                    hist_max = stats_subset.rate_time.quantile([0.001, 0.999]).abs().max()
-                    hist_range_num = (-hist_max, hist_max)  
-                else:
-                    hist_range_num = hist_range
-                    
-                bin_offset = (hist_range_num[1] - hist_range_num[0]) / (hist_bins / 0.5)
-            else:
-                print('    Plotting data with linear axis after filtering ' \
-                      'to significant values\n')
-                stats_subset = stats_sig.copy()
-                
-                if hist_range == 'auto':
-                    hist_max = stats_subset.rate_time.quantile([0.001, 0.999]).abs().max()
-                    hist_range = (-hist_max, hist_max)   
-                
-                bin_offset = 0
-
-            # Select colormap
-            cm = plt.cm.get_cmap(cmap)
-
-            # Plot histogram    
-            n, bins, patches = ax1.hist(stats_subset.rate_time, 
-                                        bins=hist_bins, 
-                                        range=[(a + bin_offset) for a in hist_range_num], 
-                                        log=hist_log,
-                                        edgecolor='black')
-
-            # Scale values to interval [0,1]
-            bin_centers = 0.5 * (bins[:-1] + bins[1:])
-            norm = colors.SymLogNorm(linthresh=0.25, 
-                                     linscale=0.05,
-                                     vmin=hist_range_num[0], 
-                                     vmax=hist_range_num[1], 
-                                     base=10)
-            col = norm(bin_centers)  
-
-            # Apply colors to bars
-            for c, p in zip(col, patches):
-                plt.setp(p, 'facecolor', cm(c))
-
-            ax1.set_title(f'Mean rate (non-significant points set to 0 m / ' \
-                          f'year): {stats_zeros.rate_time.mean():.2f} m / year\n'
-                          f'Mean rate (non-significant points excluded ' \
-                          f'from data): {stats_sig.rate_time.mean():.2f} m / year')
-            ax1.set_xlabel('Rate of change (m / year)')
-            ax1.set_ylabel('Frequency')
-            
-        ###############
-        # Export data #
-        ###############        
-        
-        # Create output folder if none exists
-        if (export_extent or
-            export_figure or 
-            export_points_data or 
-            export_summary_data):
-            out_dir = 'deacoastlines_outputs'
-            os.makedirs(out_dir, exist_ok=True)
-
-        # Optionally write vector data
-        if export_extent:
-            shp_path = f'{out_dir}/deacoastlines_{file_id}_{extent_id}.shp'
-            geojson_path = f'{out_dir}/deacoastlines_{file_id}_{extent_id}.geojson'
-
-            print(f'Exporting extent vectors to:\n'
-                  f'    {shp_path}\n'
-                  f'    {geojson_path}\n')
-            extent.to_crs('EPSG:3577').to_file(shp_path)
-            extent.to_crs('EPSG:4326').to_file(geojson_path,
-                                                driver='GeoJSON')
-=======
+        to True.    
+
     Returns
     -------
     gpd.GeoDataFrame
         A GeoDataFrame containing shoreline or point features and
         associated metadata.
     """
->>>>>>> 957ed6fc
-
     # If bbox is a geopandas object, convert to bbox
     try:
         crs = str(bbox.crs)
