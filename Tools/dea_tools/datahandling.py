--- conflicted
+++ resolved
@@ -1,9 +1,5 @@
 ## dea_datahandling.py
-<<<<<<< HEAD
-'''
-=======
 """
->>>>>>> a4ec5313
 Loading and manipulating Digital Earth Australia products and data
 using the Open Data Cube and xarray.
 
@@ -21,13 +17,8 @@
 If you would like to report an issue with this script, you can file one
 on Github (https://github.com/GeoscienceAustralia/dea-notebooks/issues/new).
 
-<<<<<<< HEAD
-Last modified: August 2022
-'''
-=======
 Last modified: January 2023
 """
->>>>>>> a4ec5313
 
 # Import required packages
 import os
@@ -103,19 +94,6 @@
     return [band for band in bands if band in common]
 
 
-<<<<<<< HEAD
-def load_ard(dc,
-             products=None,
-             min_gooddata=0.0,
-             fmask_categories=['valid', 'snow', 'water'],
-             mask_pixel_quality=True,
-             mask_filters=None,
-             mask_contiguity=False,
-             ls7_slc_off=True,
-             predicate=None,
-             dtype='auto',
-             **kwargs):
-=======
 def load_ard(
     dc,
     products=None,
@@ -130,7 +108,6 @@
     dtype="auto",
     **kwargs,
 ):
->>>>>>> a4ec5313
 
     """
     Loads multiple Geoscience Australia Landsat or Sentinel 2
@@ -139,16 +116,6 @@
     time steps that contain greater than a minimum proportion of
     good quality (e.g. non-cloudy or shadowed) pixels.
 
-<<<<<<< HEAD
-    The function supports loading the following DEA products:
-        * ga_ls5t_ard_3
-        * ga_ls7e_ard_3
-        * ga_ls8c_ard_3
-        * ga_s2am_ard_3
-        * ga_s2bm_ard_3
-
-    Last modified: November 2022
-=======
     The function supports loading the following Landsat products:
         * ga_ls5t_ard_3
         * ga_ls7e_ard_3
@@ -160,7 +127,6 @@
         * ga_s2bm_ard_3
 
     Last modified: January 2023
->>>>>>> a4ec5313
 
     Parameters
     ----------
@@ -168,15 +134,9 @@
         The Datacube to connect to, i.e. `dc = datacube.Datacube()`.
         This allows you to also use development datacubes if required.
     products : list
-<<<<<<< HEAD
-        A list of product names to load data from. Valid options are
-        ['ga_ls5t_ard_3', 'ga_ls7e_ard_3', 'ga_ls8c_ard_3'] for Landsat,
-        ['ga_s2am_ard_3', 'ga_s2bm_ard_3'] for Sentinel 2.
-=======
         A list of product names to load. Valid options are
         ['ga_ls5t_ard_3', 'ga_ls7e_ard_3', 'ga_ls8c_ard_3', 'ga_ls9c_ard_3']
         for Landsat, ['ga_s2am_ard_3', 'ga_s2bm_ard_3'] for Sentinel 2.
->>>>>>> a4ec5313
     min_gooddata : float, optional
         An optional float giving the minimum percentage of good quality
         pixels required for a satellite observation to be loaded.
@@ -184,32 +144,6 @@
         pixel quality (set to e.g. 0.99 to return only observations with
         more than 99% good quality pixels).
     fmask_categories : list, optional
-<<<<<<< HEAD
-        An optional list of fmask category names to treat as good
-        quality pixels in the above `min_gooddata` calculation, and for
-        masking data by pixel quality (if `mask_pixel_quality=True`).
-        The default is `['valid', 'snow', 'water']` which will return
-        non-cloudy or shadowed land, snow and water pixels. Choose from:
-        'nodata', 'valid', 'cloud', 'shadow', 'snow', and 'water'.
-    mask_pixel_quality : bool, optional
-        An optional boolean indicating whether to mask out poor quality
-        pixels using fmask based on the `fmask_categories` provided
-        above. The default is True, which will set poor quality pixels
-        to NaN if `dtype='auto'` (which will convert the data to
-        'float32'), or set poor quality pixels to the data's native
-        nodata value if `dtype='native' (which can be useful for
-        reducing memory).
-    mask_filters : iterable of tuples, optional
-        Iterable tuples of morphological operations - ("<operation>", <radius>)
-        to apply to the pixel quality mask, where:
-        operation: string, can be one of these morphological operations:
-            * ``'closing'``  = remove small holes in cloud - morphological closing
-            * ``'opening'``  = shrinks away small areas of the mask
-            * ``'dilation'`` = adds padding to the mask
-            * ``'erosion'``  = shrinks bright regions and enlarges dark regions
-        radius: int
-        e.g. ``mask_filters=[('erosion', 5),("opening", 2),("dilation", 2)]``
-=======
         A list of Fmask cloud mask categories to consider as good
         quality pixels when calculating `min_gooddata` and when masking
         data by pixel quality if ``mask_pixel_quality=True``.
@@ -250,7 +184,6 @@
                                then expanding poor quality pixels
         radius: int
         e.g. ``mask_filters=[('erosion', 5), ("opening", 2), ("dilation", 2)]``
->>>>>>> a4ec5313
     mask_contiguity : str or bool, optional
         Whether to mask out pixels that are missing data in any band
         (i.e. "non-contiguous" pixels). This can be important for
@@ -340,24 +273,6 @@
     elif mask_contiguity == "nbar":
         contiguity_band = "oa_nbar_contiguity"
 
-<<<<<<< HEAD
-    # Verify that products were provided, and determine if Sentinel-2
-    # or Landsat data is being loaded
-    if not products:
-        raise ValueError("Please provide a list of product names "
-                         "to load data from. Valid options are: \n"
-                         "['ga_ls5t_ard_3', 'ga_ls7e_ard_3', 'ga_ls8c_ard_3'] "
-                         "for Landsat, ['ga_s2am_ard_3', "
-                         "'ga_s2bm_ard_3'] \nfor Sentinel 2.")
-    elif all(['ls' in product for product in products]):
-        product_type = 'ls'
-    elif all(['s2' in product for product in products]):
-        product_type = 's2'
-
-    fmask_band = 'fmask'
-    measurements = (requested_measurements.copy() if
-                    requested_measurements else None)
-=======
     else:
 
         raise ValueError(
@@ -384,7 +299,6 @@
                 "Landsat products. Please set `mask_pixel_quality` to "
                 "'fmask' or False."
             )
->>>>>>> a4ec5313
 
     else:
 
@@ -548,17 +462,6 @@
         ds = ds.sel(time=keep)
         pq_mask = pq_mask.sel(time=keep)
 
-<<<<<<< HEAD
-        print(f'Filtering to {len(ds.time)} out of {total_obs} '
-              f'time steps with at least {min_gooddata:.1%} '
-              f'good quality pixels')
-    
-    # Morphological filtering on cloud masks
-    if (mask_filters is not None) & (mask_pixel_quality):
-        print(f"Applying morphological filters to pixel quality mask: {mask_filters}")
-        pq_mask = mask_cleanup(pq_mask, mask_filters=mask_filters)
-    
-=======
         print(
             f"Filtering to {len(ds.time)} out of {total_obs} "
             f"time steps with at least {min_gooddata:.1%} "
@@ -579,7 +482,6 @@
             "previous versions."
         )
 
->>>>>>> a4ec5313
     ###############
     # Apply masks #
     ###############
@@ -690,12 +592,8 @@
     warnings.warn(
         "The `array_to_geotiff` function is deprecated, and will "
         "be removed from future versions of `dea-tools`.",
-<<<<<<< HEAD
-        FutureWarning)
-=======
         FutureWarning,
     )
->>>>>>> a4ec5313
 
     # Set up driver
     driver = gdal.GetDriverByName("GTiff")
@@ -736,13 +634,8 @@
     Returns
     -------
     epsg_string : str
-<<<<<<< HEAD
-        An EPSG string giving the most common CRS from all datasets returned
-        by the query above
-=======
         An EPSG string giving the most common CRS from all datasets
         returned by the query above
->>>>>>> a4ec5313
 
     """
 
@@ -1095,33 +988,14 @@
     nearest_array[dim] = xr.where(is_before_closer, da_before[dim], da_after[dim])
 
     if index_name is not None:
-<<<<<<< HEAD
-        nearest_array[index_name] = xr.where(is_before_closer,
-                                             da_before[index_name],
-                                             da_after[index_name])
-=======
         nearest_array[index_name] = xr.where(
             is_before_closer, da_before[index_name], da_after[index_name]
         )
->>>>>>> a4ec5313
     return nearest_array
 
 
 def parallel_apply(ds, dim, func, *args):
     """
-<<<<<<< HEAD
-    Applies a custom function in parallel along the dimension of an 
-    xarray.Dataset or xarray.DataArray.
-    
-    The function can be any function that can be applied to an
-    individual xarray.Dataset or xarray.DataArray (e.g. data for a 
-    single timestep). The function should also return data in 
-    xarray.Dataset or xarray.DataArray format.
-    
-    This function is useful as a simple method for parallising code
-    that cannot easily be parallised using Dask.
-    
-=======
     Applies a custom function in parallel along the dimension of an
     xarray.Dataset or xarray.DataArray.
 
@@ -1133,7 +1007,6 @@
     This function is useful as a simple method for parallising code
     that cannot easily be parallised using Dask.
 
->>>>>>> a4ec5313
     Parameters
     ----------
     ds : xarray.Dataset or xarray.DataArray
@@ -1147,11 +1020,7 @@
         function should be the array along `dim`.
     *args :
         Any number of arguments that will be passed to `func`.
-<<<<<<< HEAD
-        
-=======
-
->>>>>>> a4ec5313
+
     Returns
     -------
     xarray.Dataset
